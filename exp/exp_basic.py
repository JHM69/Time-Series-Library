--- conflicted
+++ resolved
@@ -1,13 +1,7 @@
-import os
-import torch
 import os
 import torch
 from models import Autoformer, Transformer, TimesNet, Nonstationary_Transformer, DLinear, FEDformer, \
-<<<<<<< HEAD
-    Informer, LightTS, Reformer, ETSformer, Pyraformer, PatchTST,MICN
-=======
-    Informer, LightTS, Reformer, ETSformer, Pyraformer, PatchTST
->>>>>>> 0d1f5330
+    Informer, LightTS, Reformer, ETSformer, Pyraformer, PatchTST, MICN
 
 
 class Exp_Basic(object):
@@ -25,12 +19,8 @@
             'Reformer': Reformer,
             'ETSformer': ETSformer,
             'PatchTST': PatchTST,
-<<<<<<< HEAD
             'Pyraformer': Pyraformer,
             'MICN': MICN,
-=======
-            'Pyraformer': Pyraformer
->>>>>>> 0d1f5330
         }
         self.device = self._acquire_device()
         self.model = self._build_model().to(self.device)
